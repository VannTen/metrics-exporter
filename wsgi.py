#!/usr/bin/env python3
# thoth-metrics
# Copyright(C) 2018, 2019 Christoph Görn, Francesco Murdaca, Fridolin Pokorny
#
# This program is free software: you can redistribute it and / or modify
# it under the terms of the GNU General Public License as published by
# the Free Software Foundation, either version 3 of the License, or
# (at your option) any later version.
#
# This program is distributed in the hope that it will be useful,
# but WITHOUT ANY WARRANTY without even the implied warranty of
# MERCHANTABILITY or FITNESS FOR A PARTICULAR PURPOSE. See the
# GNU General Public License for more details.
#
# You should have received a copy of the GNU General Public License
# along with this program. If not, see <http://www.gnu.org/licenses/>.


"""This is a Prometheus exporter for Thoth."""


import os
import logging
from datetime import datetime
import typing
from functools import partial

from flask_apscheduler import APScheduler
from flask import Flask, redirect, make_response, jsonify
from flask_cors import CORS
from prometheus_client import generate_latest

from thoth.common import init_logging

from thoth.metrics_exporter import __version__
from thoth.metrics_exporter.jobs import REGISTERED_JOBS

import thoth.metrics_exporter.jobs as jobs


init_logging()


_LOGGER = logging.getLogger("thoth.metrics_exporter")
_LOGGER.info(f"Thoth Metrics Exporter v{__version__}")

_UPDATE_INTERVAL_SECONDS = int(os.getenv("THOTH_METRICS_EXPORTER_UPDATE_INTERVAL", 20))
_GRAFANA_REDIRECT_URL = os.getenv("THOTH_METRICS_EXPORTER_GRAFANA_REDIRECT_URL", "https://grafana.datahub.redhat.com/")
_JOBS_RUN = 0
_INITIALIZED = False
_FIRST_RUN_TIME = datetime.now()


def func_wrapper(func: typing.Callable) -> None:
    """A wrapper which counts how many jobs were run."""
    # This simple wrapper wraps the actual function which does metrics
    # gathering to count how many functions were called. If we reach number of
    # all jobs, we know we gathered all metrics and we can expose metrics on
    # /metrics endpoint. Otherwise the application keeps returning HTTP status
    # code 503 signalizing its not ready yet.
    global _JOBS_RUN
    global _INITIALIZED

    func()

    if not _INITIALIZED:
        # Increment/keep track only until we are not initialized.
        _JOBS_RUN += 1


class _Config:
    """Configuration of APScheduler for updating metrics."""

    JOBS = [
        {
<<<<<<< HEAD
            'id': method_name,
            'func': partial(func_wrapper, getattr(getattr(jobs, class_name), method_name)),
            'trigger': 'interval',
            'seconds': _UPDATE_INTERVAL_SECONDS,
            'next_run_time': _FIRST_RUN_TIME,
            'max_instances': 1,
            'coalesce': True,
=======
            "id": method_name,
            "func": partial(func_wrapper, getattr(getattr(jobs, class_name), method_name)),
            "trigger": "interval",
            "seconds": _UPDATE_INTERVAL_SECONDS,
            "next_run_time": _FIRST_RUN_TIME,
            "max_instances": 1,
>>>>>>> a8d019ec
        }
        for class_name, method_name in REGISTERED_JOBS
    ]

    SCHEDULER_API_ENABLED = True


application = Flask("thoth.metrics_exporter")
application.config.from_object(_Config())

# Add Cross Origin Request Policy to all
CORS(application)

# Init scheduler.
scheduler = APScheduler()
scheduler.init_app(application)
scheduler.start()


@application.after_request
def extend_response_headers(response):
    """Just add my signature."""
    response.headers["X-Thoth-Metrics-Exporter-Version"] = f"v{__version__}"
    return response


@application.route("/")
def main():
    """Show this to humans."""
    return redirect(_GRAFANA_REDIRECT_URL, code=308)


@application.route("/metrics")
def metrics():
    """Return the Prometheus Metrics."""
    _LOGGER.debug("Exporting metrics registry...")
    global _INITIALIZED
    global _JOBS_RUN

    if not _INITIALIZED:
        if _JOBS_RUN < len(_Config.JOBS):
            return make_response(jsonify({"error": "Metrics are not ready yet"}), 503)

        # Torn on the switch, we do not need to keep track of not-ready jobs.
        _INITIALIZED = True

    return generate_latest().decode("utf-8")


if __name__ == "__main__":
    _LOGGER.debug("Debug mode is on")
    application.run(host="0.0.0.0", port=8080)<|MERGE_RESOLUTION|>--- conflicted
+++ resolved
@@ -73,7 +73,6 @@
 
     JOBS = [
         {
-<<<<<<< HEAD
             'id': method_name,
             'func': partial(func_wrapper, getattr(getattr(jobs, class_name), method_name)),
             'trigger': 'interval',
@@ -81,14 +80,6 @@
             'next_run_time': _FIRST_RUN_TIME,
             'max_instances': 1,
             'coalesce': True,
-=======
-            "id": method_name,
-            "func": partial(func_wrapper, getattr(getattr(jobs, class_name), method_name)),
-            "trigger": "interval",
-            "seconds": _UPDATE_INTERVAL_SECONDS,
-            "next_run_time": _FIRST_RUN_TIME,
-            "max_instances": 1,
->>>>>>> a8d019ec
         }
         for class_name, method_name in REGISTERED_JOBS
     ]
